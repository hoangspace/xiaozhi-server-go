# ✨ 小智 AI 聊天机器人后端服务（商业版）

小智 AI 是一个语音交互机器人，结合 Qwen、DeepSeek 等强大大模型，通过 MCP 协议连接多端设备（ESP32、Android、Python 等），实现高效自然的人机对话。

本项目是其后端服务，旨在提供一套 **商业级部署方案** —— 高并发、低成本、功能完整、开箱即用。

<p align="center">
  <img src="https://github.com/user-attachments/assets/aa1e2f26-92d3-4d16-a74a-68232f34cca3" alt="Xiaozhi Architecture" width="600">
</p>

项目初始基于 [虾哥的 ESP32 开源项目](https://github.com/78/xiaozhi-esp32?tab=readme-ov-file)，目前已形成完整生态，支持多种客户端协议兼容接入。

---

## ✨ 核心优势

| 优势         | 说明                                                   |
| ---------- | ---------------------------------------------------- |
| 🚀 高并发     | 单机支持 3000+ 在线，分布式可扩展至百万用户                            |
| 👥 用户系统    | 完整的用户注册、登录、权限管理能力                                    |
| 💰 支付集成    | 接入支付系统，助力商业闭环                                        |
| 🛠️ 模型接入灵活 | 支持通过 API 调用多种大模型，简化部署，支持定制本地部署                       |
| 📈 商业支持    | 提供 7×24 技术支持与运维保障                                    |
| 🧠 模型兼容    | 支持 ASR（豆包）、TTS（EdgeTTS）、LLM（OpenAI、Ollama）、图文解说（智谱）等 |

---

## ✅ 功能清单

* [x] 支持 PCM / Opus 格式语音对话
* [x] 支持大模型：ASR（豆包流式）、TTS（EdgeTTS/豆包）、LLM（OpenAI API、Ollama）
* [x] 图像识别与解说（智谱 API）
* [x] OTA 固件下发
* [x] 支持 MCP 协议（客户端 / 本地 / 服务器）
* [x] 支持 MQTT 连接（商务版功能）
* [ ] 管理后台开发中...

---

## 🚀 快速开始

<<<<<<< HEAD
### 1. 下载 Release 版
=======
* [x] 支持PCM格式的语音对话
* [x] 支持Opus格式的语音对话
* [x] 支持的模型 ASR(豆包流式）LLM（OpenAi API，ollama）TTS（EdgeTTS，豆包TTS）
* [x] 识图解说（智谱)
* [x] OTA功能
* [x] 支持服务端mcp
* [x] 支持小智客户端mcp调用
* [x] 支持服务端本地mcp调用
* [x] 支持mqtt连接【仅在商务版本实现】
* [x] 管理后台
>>>>>>> e4ed87e9

> 推荐直接下载 Release 版本，无需配置开发环境：

👉 [点击前往 Releases 页面](https://github.com/AnimeAIChat/xiaozhi-server-go/releases)

* 选择你平台对应的版本（如 Windows: `windows-amd64-server.exe`）
* `.upx.exe` 是压缩版本，功能一致，体积更小，适合远程部署

---

### 2. 设置环境变量

```bash
cp .env.example .env
```

修改 `.env` 中的变量为你自己的值

---

### 3. 配置 `.config.yaml`

* 推荐复制一份 `config.yaml` 改名为 `.config.yaml`
* 按需求配置模型、WebSocket、OTA 地址等字段
* 不建议自行删减字段结构

#### WebSocket 地址配置（必配）

```yaml
web:
  websocket: ws://your-server-ip:8000
```

用于 OTA 服务下发给客户端的连接地址，ESP32 客户端会自动从此地址连接 WS，不再手动配置。

#### OTA 地址配置（必配）

```text
http://your-server-ip:8080/api/ota/
```

> ESP32 固件内置 OTA 地址，确保该服务地址可用。

#### 配置ASR，LLM，TTS

根据配置文件的格式，配置好相关模型服务，尽量不要增减字段

---

## 💬 MCP 协议配置

参考：`src/core/mcp/README.md`

---

## 🧪 源码安装与运行

### 前置条件

* Go 1.24.2+
* Windows 用户需安装 CGO 和 Opus 库（见下文）

```bash
git clone https://github.com/AnimeAIChat/xiaozhi-server-go.git
cd xiaozhi-server-go
cp config.yaml .config.yaml
```

---

### Windows 安装 Opus 编译环境

安装 [MSYS2](https://www.msys2.org/)，然后：

```bash
pacman -Syu
pacman -S mingw-w64-x86_64-gcc mingw-w64-x86_64-go mingw-w64-x86_64-opus
pacman -S mingw-w64-x86_64-pkg-config
```

设置环境变量（用于 PowerShell 或系统变量）：

```bash
set PKG_CONFIG_PATH=C:\msys64\mingw64\lib\pkgconfig
set CGO_ENABLED=1
```

---

### 运行项目

```bash
go mod tidy
go run ./src/main.go
```

### 编译发布版本

```bash
go build -o xiaozhi-server.exe src/main.go
```

---

## 📚 Swagger 文档

* 打开浏览器访问：`http://localhost:8080/swagger/index.html`

### 更新 Swagger 文档（每次修改 API 后都要运行）

```bash
cd src
swag init -g main.go
```

---

## ☁️ CentOS 源码部署指南

> 文档见：[Centos 8 安装指南](Centos_Guide.md)

---

<<<<<<< HEAD
## 💬 社区支持
=======
<img src="https://github.com/user-attachments/assets/f93b7e94-2e1b-49dc-87f3-98ec2a020873" width="450" alt="微信群二维码">

>>>>>>> e4ed87e9

欢迎提交 Issue、PR 或新功能建议！

<img src="https://github.com/user-attachments/assets/1eb5ba07-bf78-4368-8667-50601816dac2" width="400" alt="微信群二维码">

---

## 🛠️ 定制开发

我们接受各种定制化开发项目，如果您有特定需求，欢迎通过微信联系洽谈。

<<<<<<< HEAD
---

## 📄 License

本仓库遵循 `Xiaozhi-server-go Open Source License`（基于 Apache 2.0 增强版）
=======
<img src="https://github.com/user-attachments/assets/e2639bc3-a58a-472f-9e72-b9363f9e79a3" width="450" alt="群主二维码">

# 执照
本仓库遵循Xiaozhi-server-go Open Source License 协议开源，该许可证本质上是Apache 2.0，但有一些额外的限制。
>>>>>>> e4ed87e9
<|MERGE_RESOLUTION|>--- conflicted
+++ resolved
@@ -39,20 +39,7 @@
 
 ## 🚀 快速开始
 
-<<<<<<< HEAD
 ### 1. 下载 Release 版
-=======
-* [x] 支持PCM格式的语音对话
-* [x] 支持Opus格式的语音对话
-* [x] 支持的模型 ASR(豆包流式）LLM（OpenAi API，ollama）TTS（EdgeTTS，豆包TTS）
-* [x] 识图解说（智谱)
-* [x] OTA功能
-* [x] 支持服务端mcp
-* [x] 支持小智客户端mcp调用
-* [x] 支持服务端本地mcp调用
-* [x] 支持mqtt连接【仅在商务版本实现】
-* [x] 管理后台
->>>>>>> e4ed87e9
 
 > 推荐直接下载 Release 版本，无需配置开发环境：
 
@@ -176,16 +163,13 @@
 
 ---
 
-<<<<<<< HEAD
+
 ## 💬 社区支持
-=======
-<img src="https://github.com/user-attachments/assets/f93b7e94-2e1b-49dc-87f3-98ec2a020873" width="450" alt="微信群二维码">
 
->>>>>>> e4ed87e9
 
 欢迎提交 Issue、PR 或新功能建议！
 
-<img src="https://github.com/user-attachments/assets/1eb5ba07-bf78-4368-8667-50601816dac2" width="400" alt="微信群二维码">
+<img src="https://github.com/user-attachments/assets/f93b7e94-2e1b-49dc-87f3-98ec2a020873" width="450" alt="微信群二维码">
 
 ---
 
@@ -193,15 +177,8 @@
 
 我们接受各种定制化开发项目，如果您有特定需求，欢迎通过微信联系洽谈。
 
-<<<<<<< HEAD
----
+<img src="https://github.com/user-attachments/assets/e2639bc3-a58a-472f-9e72-b9363f9e79a3" width="450" alt="群主二维码">
 
 ## 📄 License
 
-本仓库遵循 `Xiaozhi-server-go Open Source License`（基于 Apache 2.0 增强版）
-=======
-<img src="https://github.com/user-attachments/assets/e2639bc3-a58a-472f-9e72-b9363f9e79a3" width="450" alt="群主二维码">
-
-# 执照
-本仓库遵循Xiaozhi-server-go Open Source License 协议开源，该许可证本质上是Apache 2.0，但有一些额外的限制。
->>>>>>> e4ed87e9
+本仓库遵循 `Xiaozhi-server-go Open Source License`（基于 Apache 2.0 增强版）